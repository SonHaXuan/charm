--- conflicted
+++ resolved
@@ -10,19 +10,11 @@
 :Date:			06/2011
 ''' 
 
-<<<<<<< HEAD
 from charm.core.crypto.cryptobase import *
 from charm.toolbox.IBEnc import IBEnc
 from charm.toolbox.bitstring import Bytes
 from charm.toolbox.conversion import Conversion
 from charm.toolbox.pairinggroup import *
-=======
-from charm.cryptobase import *
-from toolbox.IBEnc import IBEnc
-from toolbox.bitstring import Bytes
-from toolbox.conversion import Conversion
-from toolbox.pairinggroup import PairingGroup,ZR,G1,G2,GT,pair
->>>>>>> 28cef490
 import hashlib, math
 
 debug = False
