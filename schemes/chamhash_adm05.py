--- conflicted
+++ resolved
@@ -43,11 +43,7 @@
     def hash(self, pk, m, r = 0, s = 0):
         p,q = group.p, group.q
         if r == 0: r = group.random()
-<<<<<<< HEAD
-        if r == 0: s = group.random()        
-=======
         if s == 0: s = group.random()        
->>>>>>> 28cef490
         e = group.hash(m, r)
         
         C = r - (((pk['y'] ** e) * (pk['g'] ** s)) % p) % q
@@ -65,21 +61,9 @@
     if debug: print("sk => ", sk)    
 
     msg = "hello world this is the message"
-<<<<<<< HEAD
-    (h, r, s) = chamHash.hash(pk, msg)
-    if debug: print("Hash...")
-    if debug: print("sig =>", h)
-
-    (h1, r1, s1) = chamHash.hash(pk, msg, r, s)
-    if debug: print("sig 2 =>", h1)
-
-    assert h == h1, "Signature failed!!!"
-    if debug: print("Signature generated correctly!!!")
-=======
     (c, r, s) = chamHash.hash(pk, msg)
     
     if debug: print("sig =>", c)
->>>>>>> 28cef490
 
 if __name__ == "__main__":
     debug = True
